--- conflicted
+++ resolved
@@ -43,7 +43,7 @@
     platform = sys.argv[1]
     jobId = sys.argv[2]
 
-    remoteLoginCmd = "gsissh" # can handle both grid-proxy and ssh logins
+    remoteLoginCmd = "/usr/bin/gsissh" # can handle both grid-proxy and ssh logins
 
     configFileName = "$HOME/.lsst/condor-info.py"
     fileName = EnvString.resolve(configFileName)
@@ -63,11 +63,7 @@
     hostName = allocationConfig.platform.loginHostName
     utilityPath = allocationConfig.platform.utilityPath
     userName = condorInfoConfig.platform[platform].user.name
-<<<<<<< HEAD
-    cmd = "%s %s %s/qdel %s" % (remoteLoginCmd, hostName, utilityPath, jobId)
-=======
-    cmd = "ssh %s@%s %s/qdel %s" % (userName, hostName, utilityPath, jobId)
->>>>>>> 2d5bfea6
+    cmd = "%s %s@%s %s/qdel %s" % (remoteLoginCmd, userName, hostName, utilityPath, jobId)
     exitCode = runCommand(cmd)
     if exitCode != 0:
         sys.exit(exitCode)
