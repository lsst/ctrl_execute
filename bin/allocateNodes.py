#!/usr/bin/env python

# 
# LSST Data Management System
# Copyright 2008, 2009, 2010 LSST Corporation.
# 
# This product includes software developed by the
# LSST Project (http://www.lsst.org/).
#
# This program is free software: you can redistribute it and/or modify
# it under the terms of the GNU General Public License as published by
# the Free Software Foundation, either version 3 of the License, or
# (at your option) any later version.
# 
# This program is distributed in the hope that it will be useful,
# but WITHOUT ANY WARRANTY; without even the implied warranty of
# MERCHANTABILITY or FITNESS FOR A PARTICULAR PURPOSE.  See the
# GNU General Public License for more details.
# 
# You should have received a copy of the LSST License Statement and 
# the GNU General Public License along with this program.  If not, 
# see <http://www.lsstcorp.org/LegalNotices/>.
#


import sys, os, os.path
import optparse
import eups
import lsst.pex.config as pexConfig
from lsst.ctrl.execute.allocator import Allocator
from lsst.ctrl.execute.allocatorParser import AllocatorParser
from string import Template

def main():
    remoteLoginCmd = "gsissh" # can handle both grid-proxy and ssh logins
    remoteCopyCmd = "gsiscp" # can handle both grid-proxy and ssh copy
    p = AllocatorParser(sys.argv)
    platform = p.getPlatform()

    creator = Allocator(platform, p.getOpts(), "$HOME/.lsst/condor-info.py")

    platformPkgDir = eups.productDir("ctrl_platform_"+platform)
    if platformPkgDir is not None:
        configName = os.path.join(platformPkgDir, "etc", "config", "pbsConfig.py")
    else:
        print "ctrl_platform_%s was not found." % platform
        sys.exit(10)
    
    execConfigName = os.path.join(platformPkgDir, "etc", "config", "execConfig.py")

    if creator.load(execConfigName) == False:
        print "Couldn't find execConfig.py file for platform: %s" % platform
        sys.exit(10)

    if creator.loadPBS(configName) == False:
        print "Couldn't find pbsConfig.py file for platform: %s" % platform
        sys.exit(20)

    verbose = creator.isVerbose()
    
    pbsName = os.path.join(platformPkgDir, "etc", "templates", "generic.pbs.template")
    generatedPBSFile = creator.createPBSFile(pbsName)

    condorFile = os.path.join(platformPkgDir, "etc", "templates", "glidein_condor_config.template")
    generatedCondorConfigFile = creator.createCondorConfigFile(condorFile)

    scratchDirParam = creator.getScratchDirectory()
    template = Template(scratchDirParam)
    scratchDir = template.substitute(USER_HOME=creator.getUserHome())
    userName = creator.getUserName()
    
    hostName = creator.getHostName()

    utilityPath = creator.getUtilityPath()

<<<<<<< HEAD
    cmd = "%s %s %s:%s/%s" % (remoteCopyCmd, generatedPBSFile, hostName, scratchDir, os.path.basename(generatedPBSFile))
=======
    cmd = "scp %s %s@%s:%s/%s" % (generatedPBSFile, userName, hostName, scratchDir, os.path.basename(generatedPBSFile))
>>>>>>> 2d5bfea6
    if verbose:
        print cmd
    exitCode = runCommand(cmd, verbose)
    if exitCode != 0:
        print "error running %s to %s." % (remoteCopyCmd, hostName)
        sys.exit(exitCode)

<<<<<<< HEAD
    cmd = "%s %s %s:%s/%s" % (remoteCopyCmd, generatedCondorConfigFile, hostName, scratchDir, os.path.basename(generatedCondorConfigFile))
=======
    cmd = "scp %s %s@%s:%s/%s" % (generatedCondorConfigFile, userName, hostName, scratchDir, os.path.basename(generatedCondorConfigFile))
>>>>>>> 2d5bfea6
    if verbose:
        print cmd
    exitCode = runCommand(cmd, verbose)
    if exitCode != 0:
        print "error running %s to %s." % (remoteCopyCmd, hostName)
        sys.exit(exitCode)

<<<<<<< HEAD
    cmd = "%s %s %s/qsub %s/%s" % (remoteLoginCmd, hostName, utilityPath, scratchDir, os.path.basename(generatedPBSFile))
=======
    cmd = "ssh %s@%s %s/qsub %s/%s" % (userName, hostName, utilityPath, scratchDir, os.path.basename(generatedPBSFile))
>>>>>>> 2d5bfea6
    if verbose:
        print cmd
    exitCode = runCommand(cmd, verbose)
    if exitCode != 0:
        print "error running %s to %s." % (remoteLoginCmd, hostName)
        sys.exit(exitCode)

    nodes = creator.getNodes()
    slots = creator.getSlots()
    wallClock = creator.getWallClock()
    nodeString = ""
    if int(nodes) > 1:
        nodeString = "s"
    print "nodes ",nodes
    print "nodeString ",nodeString
    print "%s node%s will be allocated on %s with %s slots per node and maximum time limit of %s" % (nodes, nodeString, platform, slots, wallClock)
    print "Node set name:"
    print creator.getNodeSetName()
    sys.exit(0)

def runCommand(cmd, verbose):
    cmd_split = cmd.split()
    pid = os.fork()
    if not pid:
        sys.stdin.close()
        sys.stdout.close()
        sys.stderr.close()
        os.close(0)
        os.close(1)
        os.close(2)
        os.execvp(cmd_split[0], cmd_split)
    pid, status = os.wait()
    exitCode = (status & 0xff00)  >> 8
    return exitCode

if __name__ == "__main__":
    main()<|MERGE_RESOLUTION|>--- conflicted
+++ resolved
@@ -32,8 +32,8 @@
 from string import Template
 
 def main():
-    remoteLoginCmd = "gsissh" # can handle both grid-proxy and ssh logins
-    remoteCopyCmd = "gsiscp" # can handle both grid-proxy and ssh copy
+    remoteLoginCmd = "/usr/bin/gsissh" # can handle both grid-proxy and ssh logins
+    remoteCopyCmd = "/usr/bin/gsiscp" # can handle both grid-proxy and ssh copy
     p = AllocatorParser(sys.argv)
     platform = p.getPlatform()
 
@@ -73,11 +73,7 @@
 
     utilityPath = creator.getUtilityPath()
 
-<<<<<<< HEAD
-    cmd = "%s %s %s:%s/%s" % (remoteCopyCmd, generatedPBSFile, hostName, scratchDir, os.path.basename(generatedPBSFile))
-=======
-    cmd = "scp %s %s@%s:%s/%s" % (generatedPBSFile, userName, hostName, scratchDir, os.path.basename(generatedPBSFile))
->>>>>>> 2d5bfea6
+    cmd = "%s %s %s@%s:%s/%s" % (remoteCopyCmd, generatedPBSFile, userName, hostName, scratchDir, os.path.basename(generatedPBSFile))
     if verbose:
         print cmd
     exitCode = runCommand(cmd, verbose)
@@ -85,11 +81,7 @@
         print "error running %s to %s." % (remoteCopyCmd, hostName)
         sys.exit(exitCode)
 
-<<<<<<< HEAD
-    cmd = "%s %s %s:%s/%s" % (remoteCopyCmd, generatedCondorConfigFile, hostName, scratchDir, os.path.basename(generatedCondorConfigFile))
-=======
-    cmd = "scp %s %s@%s:%s/%s" % (generatedCondorConfigFile, userName, hostName, scratchDir, os.path.basename(generatedCondorConfigFile))
->>>>>>> 2d5bfea6
+    cmd = "%s %s %s@%s:%s/%s" % (remoteCopyCmd, generatedCondorConfigFile, userName, hostName, scratchDir, os.path.basename(generatedCondorConfigFile))
     if verbose:
         print cmd
     exitCode = runCommand(cmd, verbose)
@@ -97,11 +89,7 @@
         print "error running %s to %s." % (remoteCopyCmd, hostName)
         sys.exit(exitCode)
 
-<<<<<<< HEAD
-    cmd = "%s %s %s/qsub %s/%s" % (remoteLoginCmd, hostName, utilityPath, scratchDir, os.path.basename(generatedPBSFile))
-=======
-    cmd = "ssh %s@%s %s/qsub %s/%s" % (userName, hostName, utilityPath, scratchDir, os.path.basename(generatedPBSFile))
->>>>>>> 2d5bfea6
+    cmd = "%s %s@%s %s/qsub %s/%s" % (remoteLoginCmd, userName, hostName, utilityPath, scratchDir, os.path.basename(generatedPBSFile))
     if verbose:
         print cmd
     exitCode = runCommand(cmd, verbose)
